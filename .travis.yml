--- conflicted
+++ resolved
@@ -1,14 +1,5 @@
 language: python
 python:
-<<<<<<< HEAD
-- 3.6
-- 3.5
-install:
-    - pip install -U tox-travis
-    - pip install codacy-coverage
-script:
-    - tox
-=======
     - 3.6
     - 3.5
 install:
@@ -18,7 +9,6 @@
 script:
     - coverage run --source disamby -m pytest
     - coverage xml
->>>>>>> 97502d0d
     - python-codacy-coverage -r coverage.xml
 deploy:
   provider: pypi
